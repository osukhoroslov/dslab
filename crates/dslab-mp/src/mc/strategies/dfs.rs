--- conflicted
+++ resolved
@@ -12,29 +12,18 @@
 
 impl Dfs {
     pub fn new(
-<<<<<<< HEAD
         prune: Box<dyn Fn(&McState) -> Option<String>>,
         goal: Box<dyn Fn(&McState) -> Option<String>>,
         invariant: Box<dyn Fn(&McState) -> Result<(), String>>,
-        mode: LogMode,
-=======
-        prune: Box<dyn Fn(&McState) -> bool>,
-        goal: Box<dyn Fn(&McState) -> bool>,
-        invariant: Box<dyn Fn(&McState) -> bool>,
         log_mode: LogMode,
->>>>>>> 8f97be93
     ) -> Self {
         Self {
             prune,
             goal,
             invariant,
             search_depth: 0,
-<<<<<<< HEAD
-            mode,
+            mode: log_mode,
             summary: McSummary::default(),
-=======
-            mode: log_mode,
->>>>>>> 8f97be93
         }
     }
 }
